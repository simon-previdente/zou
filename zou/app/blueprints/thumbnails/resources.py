import os

from flask import abort, request, send_from_directory
from flask_restful import Resource
from flask_jwt_extended import jwt_required

from zou.app.services import (
    shots_service,
    files_service,
    persons_service,
    assets_service,
    projects_service,
    tasks_service,
    user_service
)
from zou.app.utils import thumbnail as thumbnail_utils, permissions


class CreatePreviewFilePictureResource(Resource):

    @jwt_required
    def post(self, instance_id):
        if not self.is_exist(instance_id):
            abort(404)

        uploaded_file = request.files["file"]
        folder_path = thumbnail_utils.get_preview_folder_name(
            "originals",
            instance_id
        )
        thumbnail_utils.save_file(
            folder_path,
            instance_id,
            uploaded_file,
            size=None
        )
        thumbnail_utils.generate_preview_variants(instance_id)

        return thumbnail_utils.get_preview_url_path(instance_id), 201

    def is_exist(self, preview_file_id):
        return files_service.get_preview_file(preview_file_id) is not None


class BasePreviewPictureResource(Resource):

    def __init__(self, subfolder):
        Resource.__init__(self)
        self.subfolder = subfolder

    def is_exist(self, preview_file_id):
        return files_service.get_preview_file(preview_file_id) is not None

    @jwt_required
    def get(self, instance_id):
        if not self.is_exist(instance_id):
            abort(404)

        folder_path = thumbnail_utils.get_preview_folder_name(
            self.subfolder,
            instance_id
        )
        file_name = thumbnail_utils.get_file_name(instance_id)

        # Use legacy folder name if the file cannot be found.
        if not os.path.exists(os.path.join(folder_path, file_name)):
            folder_path = thumbnail_utils.get_folder_name("preview-files")

        return send_from_directory(
            directory=folder_path,
            filename=file_name
        )


class PreviewFileThumbnailResource(BasePreviewPictureResource):

    def __init__(self):
        BasePreviewPictureResource.__init__(self, "thumbnails")


class PreviewFilePreviewResource(BasePreviewPictureResource):

    def __init__(self):
        BasePreviewPictureResource.__init__(self, "previews")


class PreviewFileThumbnailSquareResource(BasePreviewPictureResource):

    def __init__(self):
        BasePreviewPictureResource.__init__(
            self,
            "thumbnails-square"
        )


class PreviewFileOriginalResource(BasePreviewPictureResource):

    def __init__(self):
        BasePreviewPictureResource.__init__(self, "originals")


class BaseCreatePictureResource(Resource):

    def __init__(self, data_type, size=thumbnail_utils.RECTANGLE_SIZE):
        Resource.__init__(self)
        self.data_type = data_type
        self.size = size

    @jwt_required
    def post(self, instance_id):
        if not self.is_exist(instance_id):
            abort(404)

        try:
            permissions.check_admin_permissions()
            uploaded_file = request.files["file"]
            thumbnail_utils.save_file(
                self.data_type,
                instance_id,
                uploaded_file,
                size=self.size
            )

            thumbnail_url_path = \
                thumbnail_utils.url_path(
                    self.data_type,
                    instance_id
                )

            result = {"thumbnail_path": thumbnail_url_path}
        except permissions.PermissionDenied:
            abort(403)

        return result, 201


class BasePictureResource(Resource):

    def __init__(self, subfolder):
        Resource.__init__(self)
        self.subfolder = subfolder

    def is_allowed(self, instance_id):
        return True

    @jwt_required
    def get(self, instance_id):
        if not self.is_exist(instance_id):
            abort(404)

        if not self.is_allowed(instance_id):
            abort(403)

        return send_from_directory(
            directory=thumbnail_utils.get_folder_name(self.subfolder),
            filename=thumbnail_utils.get_file_name(instance_id)
        )


class CreatePersonThumbnailResource(BaseCreatePictureResource):

    def __init__(self):
        BaseCreatePictureResource.__init__(
            self,
            "persons",
            thumbnail_utils.SQUARE_SIZE
        )

    def is_exist(self, person_id):
        return persons_service.get_person(person_id) is not None


class PersonThumbnailResource(BasePictureResource):

    def __init__(self):
        BasePictureResource.__init__(
            self,
            "persons"
        )

    def is_exist(self, person_id):
        return persons_service.get_person(person_id) is not None


class CreateProjectThumbnailResource(BaseCreatePictureResource):

    def __init__(self):
        BaseCreatePictureResource.__init__(
            self,
            "projects",
            thumbnail_utils.SQUARE_SIZE
        )

    def is_exist(self, project_id):
        return projects_service.get_project(project_id) is not None


class ProjectThumbnailResource(BasePictureResource):

    def __init__(self):
        BasePictureResource.__init__(self, "projects")

    def is_exist(self, project_id):
        return projects_service.get_project(project_id) is not None

    def is_allowed(self, project_id):
        try:
            if not permissions.has_manager_permissions():
                user_service.check_has_task_related(project_id)
            return True
        except permissions.PermissionDenied:
            return False


class CreateShotThumbnailResource(BaseCreatePictureResource):

    def __init__(self):
        BaseCreatePictureResource.__init__(self, "shots")

    def is_exist(self, shot_id):
        return shots_service.get_shot(shot_id) is not None


class ShotThumbnailResource(BasePictureResource):

    def __init__(self):
        BasePictureResource.__init__(self, "shots")

    def is_exist(self, shot_id):
        return shots_service.get_shot(shot_id) is not None

    def is_allowed(self, shot_id):
        shot = shots_service.get_shot(shot_id)
        try:
            if not permissions.has_manager_permissions():
                user_service.check_has_task_related(shot.project_id)
            return True
        except permissions.PermissionDenied:
            return False


class CreateAssetThumbnailResource(BaseCreatePictureResource):

    def __init__(self):
        BaseCreatePictureResource.__init__(self, "assets")

    def is_exist(self, asset_id):
        return assets_service.get_asset(asset_id) is not None


class AssetThumbnailResource(BasePictureResource):

    def __init__(self):
        BasePictureResource.__init__(self, "assets")

    def is_exist(self, asset_id):
        return assets_service.get_asset(asset_id) is not None

    def is_allowed(self, asset_id):
        asset = assets_service.get_asset(asset_id)
        try:
            if not permissions.has_manager_permissions():
                user_service.check_has_task_related(asset.project_id)
            return True
        except permissions.PermissionDenied:
            return False


class CreateWorkingFileThumbnailResource(BaseCreatePictureResource):

    def __init__(self):
        BaseCreatePictureResource.__init__(self, "working_files")

    def is_exist(self, working_file_id):
        return files_service.get_working_file(working_file_id) is not None


class WorkingFileThumbnailResource(BasePictureResource):

    def __init__(self):
        BasePictureResource.__init__(self, "working_files")

    def is_exist(self, working_file_id):
<<<<<<< HEAD
        return files_service.get_working_file(working_file_id) is not None
=======
        return files_service.get_working_file(working_file_id) is not None

    def is_allowed(self, working_file_id):
        working_file = files_service.get_working_file(working_file_id)
        task = tasks_service.get_task(working_file.task_id)
        try:
            if not permissions.has_manager_permissions():
                user_service.check_has_task_related(task.project_id)
            return True
        except permissions.PermissionDenied:
            return False


class CreatePreviewFileThumbnailResource(BaseCreateThumbnailResource):

    def __init__(self):
        BaseCreateThumbnailResource.__init__(
            self,
            "preview-files",
            thumbnail_utils.PREVIEW_SIZE
        )

    def is_exist(self, preview_file_id):
        return files_service.get_preview_file(preview_file_id) is not None


class PreviewFileThumbnailResource(BaseThumbnailResource):

    def __init__(self):
        BaseThumbnailResource.__init__(self, "preview-files")

    def is_exist(self, preview_file_id):
        return files_service.get_preview_file(preview_file_id) is not None

    def is_allowed(self, preview_file_id):
        preview_file = files_service.get_preview_file(preview_file_id)
        task = tasks_service.get_task(preview_file.task_id)
        try:
            if not permissions.has_manager_permissions():
                user_service.check_has_task_related(task.project_id)
            return True
        except permissions.PermissionDenied:
            return False
>>>>>>> a4e7e080
<|MERGE_RESOLUTION|>--- conflicted
+++ resolved
@@ -23,6 +23,9 @@
         if not self.is_exist(instance_id):
             abort(404)
 
+        if not self.is_allowed(instance_id):
+            abort(403)
+
         uploaded_file = request.files["file"]
         folder_path = thumbnail_utils.get_preview_folder_name(
             "originals",
@@ -38,6 +41,13 @@
 
         return thumbnail_utils.get_preview_url_path(instance_id), 201
 
+    def is_allowed(self, preview_file_id):
+        if permissions.has_manager_permissions():
+            return True
+        else:
+            preview_file = files_service.get_preview_file(preview_file_id)
+            return user_service.check_assigned(preview_file.task_id)
+
     def is_exist(self, preview_file_id):
         return files_service.get_preview_file(preview_file_id) is not None
 
@@ -50,12 +60,23 @@
 
     def is_exist(self, preview_file_id):
         return files_service.get_preview_file(preview_file_id) is not None
+
+    def is_allowed(self, preview_file_id):
+        if permissions.has_manager_permissions():
+            return True
+        else:
+            preview_file = files_service.get_preview_file(preview_file_id)
+            task = tasks_service.get_task(preview_file.task_id)
+            return user_service.has_task_related(task["project_id"])
 
     @jwt_required
     def get(self, instance_id):
         if not self.is_exist(instance_id):
             abort(404)
 
+        if not self.is_allowed():
+            abort(403)
+
         folder_path = thumbnail_utils.get_preview_folder_name(
             self.subfolder,
             instance_id
@@ -106,13 +127,16 @@
         self.data_type = data_type
         self.size = size
 
+    def check_permissions():
+        permissions.check_admin_permissions()
+
     @jwt_required
     def post(self, instance_id):
         if not self.is_exist(instance_id):
             abort(404)
 
         try:
-            permissions.check_admin_permissions()
+            self.check_permissions(instance_id)
             uploaded_file = request.files["file"]
             thumbnail_utils.save_file(
                 self.data_type,
@@ -169,6 +193,11 @@
     def is_exist(self, person_id):
         return persons_service.get_person(person_id) is not None
 
+    def check_permissions(instance_id):
+        is_current_user = persons_service.get_current_user().id != instance_id
+        if is_current_user and not permissions.has_manager_permissions():
+            raise permissions.PermissionDenied
+
 
 class PersonThumbnailResource(BasePictureResource):
 
@@ -281,9 +310,6 @@
         BasePictureResource.__init__(self, "working_files")
 
     def is_exist(self, working_file_id):
-<<<<<<< HEAD
-        return files_service.get_working_file(working_file_id) is not None
-=======
         return files_service.get_working_file(working_file_id) is not None
 
     def is_allowed(self, working_file_id):
@@ -294,37 +320,4 @@
                 user_service.check_has_task_related(task.project_id)
             return True
         except permissions.PermissionDenied:
-            return False
-
-
-class CreatePreviewFileThumbnailResource(BaseCreateThumbnailResource):
-
-    def __init__(self):
-        BaseCreateThumbnailResource.__init__(
-            self,
-            "preview-files",
-            thumbnail_utils.PREVIEW_SIZE
-        )
-
-    def is_exist(self, preview_file_id):
-        return files_service.get_preview_file(preview_file_id) is not None
-
-
-class PreviewFileThumbnailResource(BaseThumbnailResource):
-
-    def __init__(self):
-        BaseThumbnailResource.__init__(self, "preview-files")
-
-    def is_exist(self, preview_file_id):
-        return files_service.get_preview_file(preview_file_id) is not None
-
-    def is_allowed(self, preview_file_id):
-        preview_file = files_service.get_preview_file(preview_file_id)
-        task = tasks_service.get_task(preview_file.task_id)
-        try:
-            if not permissions.has_manager_permissions():
-                user_service.check_has_task_related(task.project_id)
-            return True
-        except permissions.PermissionDenied:
-            return False
->>>>>>> a4e7e080
+            return False